--- conflicted
+++ resolved
@@ -1,17 +1,3 @@
-<<<<<<< HEAD
-#### 1.2.1 December 27 2019 ####
-HOCON 1.2.1 contains many minor bug fixes and behavioral changes.
-
-**Default HOCON loading order**
-Per [issue 151](https://github.com/akkadotnet/HOCON/issues/151), `HOCON.Configuration` now looks for default HOCON content in the following places in the following order:
-
-1. [.NET Core / .NET Framework] An "app.conf" or an "app.hocon" file in the current working directory of the executable when it loads;
-2. [.NET Framework] - the `<hocon>` `ConfigurationSection` inside `App.config` or `Web.config`; or
-3. [.NET Framework] - and a legacy option, to load the old `<akka>` HOCON section for backwards compatibility purposes with all users who have been using HOCON with Akka.NET.
-
-**Bug fixes**:
-For a set of complete bug fixes and changes, please see [the HOCON v1.2.1 milestone on Github](https://github.com/akkadotnet/HOCON/milestone/2).
-=======
 #### 1.3.0 January 14 2020 ####
 HOCON 1.3.0 contains some significant API changes:
 
@@ -20,5 +6,4 @@
 * [Fixed: Need to be able to include Config fallback values to string representation](https://github.com/akkadotnet/HOCON/issues/161)
 * [Added SourceLink.Github support](https://github.com/akkadotnet/HOCON/pull/166)
 
-For a set of complete bug fixes and changes, please see [the HOCON v1.3.0 milestone on Github](https://github.com/akkadotnet/HOCON/milestone/3).
->>>>>>> e213c964
+For a set of complete bug fixes and changes, please see [the HOCON v1.3.0 milestone on Github](https://github.com/akkadotnet/HOCON/milestone/3).