--- conflicted
+++ resolved
@@ -18,28 +18,13 @@
             LinePosition = info.LinePosition;
         }
 
-        internal HoconParserException(IHoconLineInfo info)
-        {
-            LineNumber = info.LineNumber;
-            LinePosition = info.LinePosition;
-        }
-
         /// <summary>
         /// Initializes a new instance of the <see cref="HoconParserException"/> class
         /// with a specified error message.
         /// </summary>
         /// <param name="message">The error message that explains the reason for the exception.</param>
         public HoconParserException(string message) : base(message)
-<<<<<<< HEAD
-=======
         {
-        }
-
-        internal HoconParserException(IHoconLineInfo info, string message) : base(message)
->>>>>>> 792aaaad
-        {
-            LineNumber = info.LineNumber;
-            LinePosition = info.LinePosition;
         }
 
         internal HoconParserException(IHoconLineInfo info, string message) : base(message)
