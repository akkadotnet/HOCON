--- conflicted
+++ resolved
@@ -18,7 +18,6 @@
             return hoconElement is HoconSubstitution ? hoconElement : hoconElement.Clone(newParent);
         }
 
-<<<<<<< HEAD
         /// <summary>
         /// Checks to see if this <see cref="IHoconElement"/> is a literal and if it is,
         /// if it's a supported string type.
@@ -54,7 +53,8 @@
             
 
             return false;
-=======
+        }
+
         public static bool IsLiteral(this HoconType hoconType)
         {
             switch (hoconType)
@@ -76,7 +76,6 @@
         public static bool IsMergeable(this IHoconElement e1, IHoconElement e2)
         {
             return e1.Type.IsMergeable(e2.Type);
->>>>>>> 8e875768
         }
     }
 }