--- conflicted
+++ resolved
@@ -2,17 +2,6 @@
   <PropertyGroup>
     <Copyright>Copyright © 2014-2019 Akka.NET Team</Copyright>
     <Authors>Akka.NET Team</Authors>
-<<<<<<< HEAD
-    <VersionPrefix>1.2.1</VersionPrefix>
-    <PackageReleaseNotes>HOCON 1.2.1 contains many minor bug fixes and behavioral changes.
-Default HOCON loading order**
-Per [issue 151](https://github.com/akkadotnet/HOCON/issues/151), `HOCON.Configuration` now looks for default HOCON content in the following places in the following order:
-1. [.NET Core / .NET Framework] An "app.conf" or an "app.hocon" file in the current working directory of the executable when it loads;
-2. [.NET Framework] - the `&lt;hocon&gt;` `ConfigurationSection` inside `App.config` or `Web.config`; or
-3. [.NET Framework] - and a legacy option, to load the old `&lt;akka&gt;` HOCON section for backwards compatibility purposes with all users who have been using HOCON with Akka.NET.
-Bug fixes**:
-For a set of complete bug fixes and changes, please see [the HOCON v1.2.1 milestone on Github](https://github.com/akkadotnet/HOCON/milestone/2).</PackageReleaseNotes>
-=======
     <VersionPrefix>1.3.0</VersionPrefix>
     <PackageReleaseNotes>HOCON 1.3.0 contains some significant API changes:
 [API parity with pre-existing Akka.NET HOCON implementation](https://github.com/akkadotnet/HOCON/issues/157)
@@ -20,7 +9,6 @@
 [Fixed: Need to be able to include Config fallback values to string representation](https://github.com/akkadotnet/HOCON/issues/161)
 [Added SourceLink.Github support](https://github.com/akkadotnet/HOCON/pull/166)
 For a set of complete bug fixes and changes, please see [the HOCON v1.3.0 milestone on Github](https://github.com/akkadotnet/HOCON/milestone/3).</PackageReleaseNotes>
->>>>>>> e213c964
     <PackageIconUrl>http://getakka.net/images/akkalogo.png</PackageIconUrl>
     <PackageProjectUrl>https://github.com/akkadotnet/HOCON</PackageProjectUrl>
     <PackageLicenseUrl>https://github.com/akkadotnet/HOCON/blob/master/LICENSE</PackageLicenseUrl>
