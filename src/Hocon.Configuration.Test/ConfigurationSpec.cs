--- conflicted
+++ resolved
@@ -546,22 +546,18 @@
 
         }
 
-<<<<<<< HEAD
         [Fact]
         public void Parsing_empty_string_should_produce_empty_hocon_root()
         {
             var value = Parser.Parse("{}", null).Value;
             value.Type.Should().Be(HoconType.Empty);
         }
-
-        public class MyObjectConfig
-=======
+      
         /// <summary>
         /// Source issue: https://github.com/akkadotnet/HOCON/issues/175
         /// </summary>
         [Fact]
         public void ShouldDeserializeFromJson()
->>>>>>> 32ca43b1
         {
             var settings = new JsonSerializerSettings
             {
